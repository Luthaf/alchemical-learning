--- conflicted
+++ resolved
@@ -8,13 +8,7 @@
 
 def _block_to_torch(block, structure_i):
     assert block.samples.names[0] == "structure"
-<<<<<<< HEAD
-    samples = (
-        block.samples.view(dtype=np.int32).reshape(-1, len(block.samples.names)).copy()
-    )
-=======
     samples = block.samples.view(dtype=np.int32).reshape(-1, 3).copy()
->>>>>>> 9dfc8818
     samples[:, 0] = structure_i
     samples = Labels(block.samples.names, samples)
 
